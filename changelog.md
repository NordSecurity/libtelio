--- conflicted
+++ resolved
@@ -12,11 +12,8 @@
 * LLT-4917: Fix the issue with wireguard-go failing to bind to a port on some devices
 * LLT-2515: Implement PMTU discovery for VPN connection paths on Linux/Android
 * LLT-4978: Bump moose tracker to v2.0.0-libtelioApp
-<<<<<<< HEAD
 * LLT-4967: Clear leftover STUN peer after meshnet is turned off
-=======
 * LLT-4968: Make the default nurse initial_heartbeat_interval to be 5 minutes
->>>>>>> 2b95eb05
 
 <br>
 
