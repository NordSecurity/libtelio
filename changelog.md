--- conflicted
+++ resolved
@@ -22,11 +22,8 @@
 * LLT-4246: Add self nordname as well as self IP address to the DNS records
 * LLT-4179: Fix issue where first WG-STUN request would fail due to missing WG-STUN peer
 * LLT-4233: Add moose init callback validation
-<<<<<<< HEAD
+* LLT-4136: Migrate Natlab VMs to use libvirt
 * LLT-4266: Add exit node clearing when disabling meshnet
-=======
-* LLT-4136: Migrate Natlab VMs to use libvirt
->>>>>>> 0c197beb
 
 <br>
 
