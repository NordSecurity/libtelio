### UNRELEASED
----
* LLT-4006: Restrict nat-lab containers capabilities
* LLT-4586: Fix wireguard-go initialization crash
<<<<<<< HEAD
* LLT-4225: Migrate Telio to use the tracing crate instead of log crate
=======
* LLT-4634: Add wildcarded domains to DNS records
>>>>>>> 1af1d470

<br>

### v4.2.0
### **Space-cakes**
---
* LLT-4008: Add support for AAAA records in telio-dns
* LLT-4012: Fix firewall being stuck on LAST_ACK after FIN
* LLT-4023: Add validation that meshnet and device keys match
* LLT-4056: Add git commit requirements
* LLT-3948: Add IPv6 functionality and fallback to session_keeper module
* LLT-3629: Add IPv6 support to nat-lab
* LLT-3913: Deduplicate IPs of external wireguard peers
* LLT-3869: Turn off relayed traffic to offline peers
* LLT-3775: Add test for lana validators
* LLT-4050: Add support for IPv6 packet handling in telio-dns
* LLT-3875: Don't reconnect to Derp when Multiplexer channel is closed.
* LLT-4128: Add integration tests for IPv6 MagicDNS service
* LLT-3316: Improve usage of peer-reflexive endpoints
* LLT-4246: Add self nordname as well as self IP address to the DNS records
* LLT-4136: Migrate Natlab VMs to use libvirt
* LLT-4159: Clarify purpose of hardcoded secrets in repo
* LLT-3451: Use workspace dependencies
* LLT-3628: Enable IPv6 and add tests for it (unit and nat-lab).
* LLT-4042: IPv6 firewall nat-lab tests.
* LLT-4013: Add conntrack rules for icmp
* LLT-4152: Suspend SessionKeeper and CrossPingCheck for unresponsive peers
* LLT-4286: Add icmp error packet handling to firewall
* LLT-3951: IPv6 analytics.
* LLT-4409: Wait for listen port only if meshnet is enabled
* LLT-4375: Add meshmap config support for custom peer names
* LLT-4376: Add magicdns support for two dns bindings
* LLT-3923: Change DERP and STUN identifiers
* LLT-4202: Do not answer DNS request if forward lookup fails
* LLT-4427: Fix issue with malformed disconnect event
* LLT-4280: Implement TCP and UDP connection reset upon VPN server change for boringtun adapter
* LLT-4124: Add IPv6 feature flag
* LLT-3950: Enable IPv6 for wg-stun.
* LLT-4502: Implement ICMP, UDP and TCP conntrack tracking for each peer separately
* LLT-4508: Fetch windows dependencies from local gitlab registry
* LLT-4552: Add way to flush events when stopping
* LLT-4583: Don't add IPv6 addresses to wireguard when IPv6 feature is disabled
* LLT-4613: Fix boringtun performs spurious rekeying

<br>

### v4.1.3
---
* LLT-4515: Add nordvpn app version to moose context

<br>

### v4.1.2
---
* LLT-4432: Use forked system-configuration crate to prevent iOS linking errors
* LLT-4433: Bump moose version to v0.8.2

<br>

### v4.1.1
---
* LLT-3777: Apply rebinding logic to all Apple platforms

<br>

### v4.1.0
---
* LLT-3914: Add apple tvOS support
* LLT-4360: Bump rust version to 1.72

<br>

### v4.0.9
---
* LLT-4179: Fix issue where first WG-STUN request would fail due to missing WG-STUN peer
* LLT-4233: Add moose init callback validation
* LLT-4266: Add exit node clearing when disabling meshnet
* LLT-4306: Prevent infinite loop in STUN handler on socket error

<br>

### v4.0.8
---
* LLT-3990: Add initial heartbeat interval to feature config
* LLT-4166: Bump tokio-rustls version
* LLT-4204: Add `meshnet_enabled` field

<br>

### v4.0.7
---
* LLT-4119: Fix multiple bugs in telio-firewall. Mainly whitelist vpn server
* LLT-4002: Review log-levels of spammy log messages

<br>

### v4.0.6
---

<br>

### v4.0.5
---
* LLT-3832: Upgrade python cryptography to 41.0.1
* LLT-3855: Add "release.py" helper script, for easier release preparation
* LLT-3813: Update trust-dns to 0.22.1
* LLT-3901: Don't log warn for optional analytics fix.
* LLT-3878: Reduce "cross_ping_check" log output
* LLT-3791: Remove telio-wg as telio-model dependency
* LLT-3010: Fix telio unit-tests
* LLT-3651: Integration test for NAT type
* LLT-3943: Fix secret key clamping issue causing instabilities.
* LLT-3909: Fix stun poll intervals on happy path
* LLT-3849: Fix and adjust test for `telio-task` drop
* LLT-3592: Bind Ipv6 sockets on macOs
* LLT-3626: Implement IPv6 support in telio-firewall

<br>

### v4.0.4
### **Bruschetta**
---
* LLT-3524: Replace [] operator with .get
* LLT-3554: Add version in FileInfo for windows binary.
* LLT-3764: Upgrade moose to 0.6.0
* LLT-3740: Add endpoint gone notification for endpoint providers
* LLT-3754: Fix Android getifaddrs permission error
* LLT-3506: Add ip field to node events
* LLT-3638: Store fingerprints persistently
* LLT-3771: Fix derp server list loop
* LLT-3497: Don't bind ICMP session_keeper socket on Android
* LLT-3772: Fix derp infinite loop

<br>

### v4.0.3
### **Bruschetta**
---
* LLT-3113: Add upnp endpoint provider
* LLT-3634: `stun_plaintext_port` defaults to 0 when not provided in config
* LLT-3603: Add support for `allow_peer_send_files` to meshconfig
* LLT-3668: Stop Nurse before Derp
* LLT-3665: Fix missing forward zone after DNS zones clone
* LLT-3715: Fix incorrect send data length in derpcli manual mode
* LLT-3710: Fix infinite loop in STUN provider in case of nonet

<br>

### v4.0.2
### **Bruschetta**
---
* LLT-3619: Update crypto box
* LLT-3636: Add derp server side keepalives configuration to feature config
* LLT-3654: Fix infinite loop in STUN endpoint provider when meshnet is off
* LLT-3619: Update crypto box
* LLT-3636: Add derp server side keepalives configuration to feature config
* LLT-3649: Remove slog mentions from README.md
* LLT-3654: Fix infinite loop in STUN endpoint provider when meshnet is off

<br>

### v4.0.1
### **Bruschetta**
---
### Changelog
* LLT-3423: Add identifier to `Node` and `ExitNode`, and telio function to supply an identifier when connecting to an exit node
* LLT-3404: Add github PR template
* LLT-3468: Separate Heartbeat collection from QoS so heartbeat collection can be alone enabled.
* LLT-3502: Refactor telio-nurse. Fix meshnet members list, conectivity matrix, external links data.
* LLT-3504: Enable nurse component. Its start has been accidentally removed during merges.
* LLT-3562: Add offline external nodes in analytics events.
* LLT-2948: Improve derpcli for large scale stress-testing
* LLT-3420: Box large futures
* NVA-3705: Configure Android SONAME
* LLT-3496: Fix is_exit flag when disconnecting from exit node
* LLT-3499: Fix missing libtelio tag version
* LLT-897: Enable sending self and member NAT type to moose
* LLT-3596: Do not fail to start whole meshnet if single peer config is invalid within meshmap
* LLT-3520: Add missing verification of sideload feature on macOS
* LLT-3477: Change absolute file path to module path in logger
* LLT-3472: Make feature `direct.providers` accept arbitrary strings with warning instead of error.
* Release build contains debug logs from now
* LLT-3616: Upgrade bindings for moose
* LLT-3647: Remove dependency on the outdated time crate
* LLT-3530: Log features at telio startup

<br>

### v4.0.0
### **Bruschetta**
---
### Changelog
* LLT-2732: Support direct connections for meshnet.
* LLT-3305: Skip firewall for VPN nodes
* LLT-3004: JNI FindClass calls from callbacks
* LLT-2968: Add contributor guidelines
* NVA-3645: Fix Nurse execution.
* LLT-3324: Fix magic dns being stuck for several seconds
* NVA-3634: Fix broken JNI_OnLoad binding
* LLT-3174: Allow apps to control PersistentKeepalive parameter of libtelio
* LLT-3340: Hide reflexive IPs from logs
* LLT-2893: Expose ffi version and tag
* Breaking changes 3.x -> 4.x:
  * Feature paths field is deprecated and has no influence in libtelio.
  * Feature "direct" was added egz:
    1. `{"direct": {}}`: Will enable all direct connection logic.
    2. `{"direct": { "providers": ["local", "stun"], "endpoint_interval_secs": 10 }`: equivalent to 1..
      Providers can be removed to limit nat traversal strategies, `endpoint_interval_secs` - specifies how often telio will try to look for endpoint changes.
  * Supported providers:
    * `local`: Retrieves endpoint by local interfaces
    * `stun`: Uses stun and wg-stun on derp servers to resolve public ip address for node.

  * Node's `endpoints` field was replaced by `endpoint` field reporting singular endpoint wireguard is actually using.
  * Node's `path_type` field now will either be `"relay"` or `"direct"`, vpn nodes `path_type` is always `"direct"`.
  * Communication between versions:
    * 4.x <-> 3.x can communicate only using `relay` path.
    * 3.x <-> 3.x can aditionaly communicate using `udp-hole-puch` path.
    * 4.x <-> 4.x can also communicate using `direct` path

<br>

### v3.4.2
### **Pastel de nata**
---
### Changelog
* Remove log_nat to avoid race in DerpRelay

<br>

### v3.4.1
### **Pastel de nata**
---
### Changelog
* LLT-3075: Fix moosevents bump.

<br>

### v3.4.0
### **Pastel de nata**
---
### Changelog
* LLT-909 Core: exit_dns feature - automatic dns forwarding through exit
* LLT-2892 MacOS: bind dns forward socket only when connected to vpn/exit
* LLT-2922: Log NAT type
* LLT-2890: QoS analytics (RTT, Throughput, Connection duration)
* LLT-2849: Telio as cargo usable lib
* LLT-3045: Add heartbeat interval field to analytics event
* LLT-3008: Stunner.fetch_endpoints should always at least return local endpoints

<br>

### v3.3.0
### **Chicken salad**
---
### Changelog
* LLT-131: Stateful firewall
* NVA-3180: Fix Android Java bindings on Rust versions at and above 1.61.
* LLT-2949: Add plaintext fallback to stunner.

<br>

### v3.2.1
### **Sauerkraut**
---
### Changelog
* LLT-2927: Bump tokio version to ">=1.22".

<br>

### v3.2.0
### **Sauerkraut**
---
### Changelog
* LLT-2908: Bump tokio version to ">=1.21.2".
* WVPN-4272: Windows: Add WireGuard-NT

<br>

### v3.1.8
### **Cheese Sticks**
---
### Changelog
* LLT-962: Add RTT analytics component in telio-nurse.
* LLT-2839: Populate moose device context info with data from nordvpnapp tracker.

<br>

### v3.1.7
### **Cheese Sticks**
---
### Changelog
* LLT-2836: Fix telio panic, while decrypting DERP. Fix `telio-router` connection reset.

<br>

### v3.1.6
### **Cheese Sticks**
---
### Changelog
* LLT-2754: DERPCLI: Add certificaton authority dangerous validation

<br>

### v3.1.5
### **Cheese Sticks**
---
### Changelog
* LLT-2754: DERPCLI: Add certification authority

<br>

### v3.1.4
### **Cheese Sticks**
---
### Changelog
* NVA-2888: Fix Android Java bindings.

<br>

### v3.1.3
### **Cheese Sticks**
---
### Changelog
* NVA-2875: Use libnduler ifaddrs implementation for Android
* LLT-2753: Removing panic from telio-task `Drop` in debug build.
* LLT-2760: Do not disconnect connected/unaffected nodes, when setting meshnet config.
* LLT-2334: Add checksum and port validation in MagicDNS.

<br>

### v3.1.2
### **Cheese Sticks**
---
### Changelog
* LLT-2696: Fixing windows socket binding during construction. Fixing socket's connect with timeout.

<br>

### v3.1.1
### **Cheese Sticks**
---
### Changelog
* NVA-2516: Stop libtelio tasks which are reported as unstopped
* LLT-2362: Relay config set fix
* LLT-1202: CMM responder test
* LLT-1368: Socket pool, protect udp_hole_punch
* NVA-2578: Skip unnecessary reconnect on network change notifications
* LLT-2319: Fix magic dns nxdomain responses
* LLT-2271: implementing ping and metrics mechanism on `udp_hole_punch`
* LLT-2391: `Stunner` call rate reduced to 1 call/min
* LLT-2159: fix `udp_hole_punch` route flicker, by introducing persistent pings on path level
* LLT-2498: introducing connection upgrade timeout on `telio-router`
* LLT-200, WVPN-4418: Improved handling of bindings exports

<br>

### v3.1.0
### **Cheese Sticks**
---
### Changelog
* LLT-862: Nat Traversal.
* LLT-1719: Dynamic configuration.
* LLT-1339: Path change events.
* LLT-1278: UHP Unit tests.

<br>

### v3.0.4
### **Protein Philadelphia**
---
### Changelog
* LLT-1963: Core: Fix nurse stop
* LLT-2252: Fix FFI constructor returning null inappropriately
* LLT-1338: Natlab: Add udp blocking gw

<br>

### v3.0.3
### **Protein Philadelphia**
---
### Changelog
* LLT-1505: CI: Add `glass` utility for managing Docker images
* LLT-1448: CORE: Revert 25s keepalive for android/ios
* LLT-1664: Fix nat-lab `./run_local.py` error
* LLT-1702: Share binary files via /libtelio volume
* LLT-1166: Migrate Natlab python utilities to `ci-helper-scripts` repo
* LLT-1759: Pin natlab wireguard go version
* LLT-1981: Core: Fix "server list exhausted" errors
* LLT-1344: Core: Fix ffi crashing on telio constructor

<br>

### v3.0.2
### **Protein Philadelphia**
---
### Changelog
* LLT-1372: Paralelize client creation
* LLT-1373: Expose derpcli client stats via http
* LLT-1412: Natlab: remove unused pip dependency
* LLT-1137: Core: Generate meshnet ID
* LLT-1221: Reuse test coverage reporting from ci-helper-scripts
* LLT-1065: CI: reuse build script utilities from ci-helper-scripts
* LLT-1537: Fix local builds not working
* LLT-1447: Core: Fix meshnet disconnect/reconnect

<br>

### v3.0.1
### **Protein Philadelphia**
---
### Changelog
* LLT-1135: Add stunner integrational tests
* LLT-1097 Ensure that all messages transmitted over DERP relay are encrypted
* WVPN 3869: Return specific error for telio library when adapter is already started
* LLT-1028 Core: Fix double keepalive on session init for BoringTun
* WVPN 3869 (2): Updated interface files to reflect the new status
* LLT-832 Core: Add Lana feature
* LLT-1128 Windows: Enable MagicDNS
* LLT-1333 CI: Fix Pages job
* LLT-1201 CI: Added lint to warn about mpsc send() usages
* LLT-1225 Core: add `Stunner` component to `telio-route`
* LLT-1136: Add pinger integrational tests
* LLT-1393: Update libtelio documentation

<br>

### v3.0.0
### **Protein Philadelphia**
---
### Changelog
* LLT-1173 Derpcli: Update derpcli with stress testing mode
* LLT-1257 Core: Extend`telio_new` with`feature_config`

<br><|MERGE_RESOLUTION|>--- conflicted
+++ resolved
@@ -2,11 +2,8 @@
 ----
 * LLT-4006: Restrict nat-lab containers capabilities
 * LLT-4586: Fix wireguard-go initialization crash
-<<<<<<< HEAD
+* LLT-4634: Add wildcarded domains to DNS records
 * LLT-4225: Migrate Telio to use the tracing crate instead of log crate
-=======
-* LLT-4634: Add wildcarded domains to DNS records
->>>>>>> 1af1d470
 
 <br>
 
